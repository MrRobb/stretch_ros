<launch>

  <arg name="paused" default="true"/>
  <arg name="use_sim_time" default="true"/>
  <arg name="gui" default="true"/>
  <arg name="headless" default="false"/>
  <arg name="debug" default="false"/>
  <arg name="rviz" default="false"/>
  <arg name="model" default="$(find stretch_gazebo)/urdf/stretch_gazebo.urdf.xacro"/>
  <arg name="gpu_lidar" default="false"/>
  <arg name="visualize_lidar" default="false"/>
  <arg name="world" default="worlds/empty.world"/>

  <include file="$(find gazebo_ros)/launch/empty_world.launch">
<<<<<<< HEAD
    <arg name="world_name" value="/usr/share/gazebo-11/worlds/willowgarage.world"/>
=======
    <arg name="world_name" value="$(arg world)" />
>>>>>>> c7b832ec
    <arg name="debug" value="$(arg debug)" />
    <arg name="gui" value="$(arg gui)" />
    <arg name="paused" value="$(arg paused)"/>
    <arg name="use_sim_time" value="$(arg use_sim_time)"/>
    <arg name="headless" value="$(arg headless)"/>
    <arg name="verbose" value="true"/>
  </include>

  <param name="robot_description" command="$(find xacro)/xacro $(arg model) gpu_lidar:=$(arg gpu_lidar) visualize_lidar:=$(arg visualize_lidar)" />

  <!-- push robot_description to factory and spawn robot in gazebo -->
  <node name="urdf_spawner" pkg="gazebo_ros" type="spawn_model"
        args=" -urdf -model robot -param robot_description -J joint_lift 0.2 -J joint_wrist_yaw 3.14" respawn="false" output="screen" />

  <node pkg="robot_state_publisher" type="robot_state_publisher"  name="robot_state_publisher">
    <param name="publish_frequency" type="double" value="30.0" />
  </node>

  <node name="rviz" pkg="rviz" type="rviz" args="-d $(find stretch_gazebo)/config/sim.rviz" if="$(arg rviz)"/>

  <rosparam command="load"
            file="$(find stretch_gazebo)/config/joints.yaml" 
            ns="stretch_joint_state_controller" />

  <rosparam command="load"
            file="$(find stretch_gazebo)/config/drive_config.yaml"
            ns="stretch_diff_drive_controller" />

  <rosparam command="load"
            file="$(find stretch_gazebo)/config/arm.yaml"/>

  <rosparam command="load"
            file="$(find stretch_gazebo)/config/head.yaml" />

  <rosparam command="load"
            file="$(find stretch_gazebo)/config/gripper.yaml" />

  <node name="stretch_controller_spawner" pkg="controller_manager" type="spawner"
        args="stretch_joint_state_controller stretch_diff_drive_controller stretch_arm_controller stretch_head_controller stretch_gripper_controller"/>

  <node name="publish_ground_truth_odom" pkg="stretch_gazebo" type="publish_ground_truth_odom.py" output="screen"/>

</launch><|MERGE_RESOLUTION|>--- conflicted
+++ resolved
@@ -12,11 +12,7 @@
   <arg name="world" default="worlds/empty.world"/>
 
   <include file="$(find gazebo_ros)/launch/empty_world.launch">
-<<<<<<< HEAD
-    <arg name="world_name" value="/usr/share/gazebo-11/worlds/willowgarage.world"/>
-=======
     <arg name="world_name" value="$(arg world)" />
->>>>>>> c7b832ec
     <arg name="debug" value="$(arg debug)" />
     <arg name="gui" value="$(arg gui)" />
     <arg name="paused" value="$(arg paused)"/>
